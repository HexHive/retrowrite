--- conflicted
+++ resolved
@@ -389,27 +389,16 @@
 
     argp.add_argument("bin", type=str, help="Input binary to load")
     argp.add_argument("outfile", type=str, help="Symbolized ASM output")
-<<<<<<< HEAD
-    argp.add_argument("--ignorepie", dest="ignorepie", action='store_true', help="Ignore position-independent-executable check (use with caution)")
-    argp.set_defaults(ignorepie=False)
-=======
     argp.add_argument("--ignore-no-pie", dest="ignore_no_pie", action='store_true', help="Ignore position-independent-executable check (use with caution)")
     argp.add_argument("--ignore-stripped", dest="ignore_stripped", action='store_true',
                       help="Ignore stripped executable check (use with caution)")
     argp.set_defaults(ignore_no_pie=False)
     argp.set_defaults(ignore_stripped=False)
->>>>>>> 886061b9
 
     args = argp.parse_args()
 
     loader = Loader(args.bin)
 
-<<<<<<< HEAD
-    if loader.is_pie() == False and args.ignorepie == False:
-        print("RetroWrite requires a position-independent executable.")
-        print("It looks like %s is not position independent" % args.bin)
-        sys.Exit(1)
-=======
     if loader.is_pie() == False and args.ignore_no_pie == False:
         print("RetroWrite requires a position-independent executable.")
         print("It looks like %s is not position independent" % args.bin)
@@ -420,7 +409,6 @@
         print("It looks like %s is stripped" % args.bin)
         sys.exit(1)
 
->>>>>>> 886061b9
 
     flist = loader.flist_from_symtab()
     loader.load_functions(flist)
